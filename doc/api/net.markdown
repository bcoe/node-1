# net
<<<<<<< HEAD
=======

    Stability: 3 - Stable
>>>>>>> 5ca5ec33

The `net` module provides you with an asynchronous network wrapper. It contains
methods for creating both servers and clients (called streams). You can include
this module with `require('net');`

## net.createServer([options], [connectionListener])

Creates a new TCP server. The `connectionListener` argument is
automatically set as a listener for the ['connection'](#event_connection_)
event.

`options` is an object with the following defaults:

    { allowHalfOpen: false
    }

If `allowHalfOpen` is `true`, then the socket won't automatically send a FIN
packet when the other end of the socket sends a FIN packet. The socket becomes
non-readable, but still writable. You should call the `end()` method explicitly.
See ['end'](#event_end_) event for more information.

Here is an example of a echo server which listens for connections
on port 8124:

    var net = require('net');
    var server = net.createServer(function(c) { //'connection' listener
      console.log('server connected');
      c.on('end', function() {
        console.log('server disconnected');
      });
      c.write('hello\r\n');
      c.pipe(c);
    });
    server.listen(8124, function() { //'listening' listener
      console.log('server bound');
    });

Test this by using `telnet`:

    telnet localhost 8124

To listen on the socket `/tmp/echo.sock` the third line from the last would
just be changed to

    server.listen('/tmp/echo.sock', function() { //'listening' listener

Use `nc` to connect to a UNIX domain socket server:

    nc -U /tmp/echo.sock

<<<<<<< HEAD
## net.connect(options, [cnnectionListener])
## net.createConnection(options, [cnnectionListener])
=======
## net.connect(arguments...)
## net.createConnection(arguments...)
>>>>>>> 5ca5ec33

Constructs a new socket object and opens the socket to the given location.
When the socket is established, the ['connect'](#event_connect_) event will be
emitted.

For TCP sockets, `options` argument should be an object which specifies:

  - `port`: Port the client should connect to (Required).

  - `host`: Host the client should connect to. Defaults to `'localhost'`.

For UNIX domain sockets, `options` argument should be an object which specifies:

  - `path`: Path the client should connect to (Required).

Common options are:

  - `allowHalfOpen`: if `true`, the socket won't automatically send
    a FIN packet when the other end of the socket sends a FIN packet.
    Defaults to `false`.
    See ['end'](#event_end_) event for more information.

The `connectListener` parameter will be added as an listener for the
['connect'](#event_connect_) event.

Here is an example of a client of echo server as described previously:

    var net = require('net');
    var client = net.connect({port: 8124},
        function() { //'connect' listener
      console.log('client connected');
      client.write('world!\r\n');
    });
    client.on('data', function(data) {
      console.log(data.toString());
      client.end();
    });
    client.on('end', function() {
      console.log('client disconnected');
    });

To connect on the socket `/tmp/echo.sock` the second line would just be
changed to

    var client = net.connect({path: '/tmp/echo.sock'},

## net.connect(port, [host], [connectListener])
## net.createConnection(port, [host], [connectListener])

Creates a TCP connection to `port` on `host`. If `host` is omitted,
`'localhost'` will be assumed.
The `connectListener` parameter will be added as an listener for the
['connect'](#event_connect_) event.

## net.connect(path, [connectListener])
## net.createConnection(path, [connectListener])

<<<<<<< HEAD
Creates unix socket connection to `path`.
The `connectListener` parameter will be added as an listener for the
['connect'](#event_connect_) event.

=======
>>>>>>> 5ca5ec33
## Class: net.Server

This class is used to create a TCP or UNIX server.
A server is a `net.Socket` that can listen for new incoming connections.

### server.listen(port, [host], [listeningListener])

Begin accepting connections on the specified `port` and `host`.  If the
`host` is omitted, the server will accept connections directed to any
IPv4 address (`INADDR_ANY`). A port value of zero will assign a random port.

This function is asynchronous.  When the server has been bound,
['listening'](#event_listening_) event will be emitted.
the last parameter `listeningListener` will be added as an listener for the
['listening'](#event_listening_) event.

One issue some users run into is getting `EADDRINUSE` errors. This means that
another server is already running on the requested port. One way of handling this
would be to wait a second and then try again. This can be done with

    server.on('error', function (e) {
      if (e.code == 'EADDRINUSE') {
        console.log('Address in use, retrying...');
        setTimeout(function () {
          server.close();
          server.listen(PORT, HOST);
        }, 1000);
      }
    });

(Note: All sockets in Node set `SO_REUSEADDR` already)


### server.listen(path, [listeningListener])

Start a UNIX socket server listening for connections on the given `path`.

This function is asynchronous.  When the server has been bound,
['listening'](#event_listening_) event will be emitted.
the last parameter `listeningListener` will be added as an listener for the
['listening'](#event_listening_) event.

<<<<<<< HEAD
### server.close([cb])
=======
### server.close()
>>>>>>> 5ca5ec33

Stops the server from accepting new connections. This function is
asynchronous, the server is finally closed when the server emits a `'close'`
event. Optionally, you can pass a callback to listen for the `'close'` event.


### server.address()

Returns the bound address and port of the server as reported by the operating system.
Useful to find which port was assigned when giving getting an OS-assigned address.
Returns an object with two properties, e.g. `{"address":"127.0.0.1", "port":2121}`

Example:

    var server = net.createServer(function (socket) {
      socket.end("goodbye\n");
    });

    // grab a random port.
    server.listen(function() {
      address = server.address();
      console.log("opened server on %j", address);
    });

Don't call `server.address()` until the `'listening'` event has been emitted.

### server.maxConnections

Set this property to reject connections when the server's connection count gets
high.

### server.connections

The number of concurrent connections on the server.


`net.Server` is an `EventEmitter` with the following events:

### Event: 'listening'
<<<<<<< HEAD

`function () {}`
=======
>>>>>>> 5ca5ec33

Emitted when the server has been bound after calling `server.listen`.

### Event: 'connection'

* {Socket object} The connection object

Emitted when a new connection is made. `socket` is an instance of
`net.Socket`.

### Event: 'close'
<<<<<<< HEAD

`function () {}`
=======
>>>>>>> 5ca5ec33

Emitted when the server closes.

### Event: 'error'

* {Error Object}

Emitted when an error occurs.  The `'close'` event will be called directly
following this event.  See example in discussion of `server.listen`.

## Class: net.Socket

This object is an abstraction of a TCP or UNIX socket.  `net.Socket`
instances implement a duplex Stream interface.  They can be created by the
user and used as a client (with `connect()`) or they can be created by Node
and passed to the user through the `'connection'` event of a server.

### new net.Socket([options])

Construct a new socket object.

`options` is an object with the following defaults:

    { fd: null
      type: null
      allowHalfOpen: false
    }

`fd` allows you to specify the existing file descriptor of socket. `type`
specified underlying protocol. It can be `'tcp4'`, `'tcp6'`, or `'unix'`.
About `allowHalfOpen`, refer to `createServer()` and `'end'` event.

### socket.connect(port, [host], [connectListener])
### socket.connect(path, [connectListener])

Opens the connection for a given socket. If `port` and `host` are given,
then the socket will be opened as a TCP socket, if `host` is omitted,
`localhost` will be assumed. If a `path` is given, the socket will be
opened as a unix socket to that path.

Normally this method is not needed, as `net.createConnection` opens the
socket. Use this only if you are implementing a custom Socket or if a
Socket is closed and you want to reuse it to connect to another server.

This function is asynchronous. When the ['connect'](#event_connect_) event is
emitted the socket is established. If there is a problem connecting, the
`'connect'` event will not be emitted, the `'error'` event will be emitted with
the exception.

The `connectListener` parameter will be added as an listener for the
['connect'](#event_connect_) event.


### socket.bufferSize

`net.Socket` has the property that `socket.write()` always works. This is to
help users get up and running quickly. The computer cannot always keep up
with the amount of data that is written to a socket - the network connection
simply might be too slow. Node will internally queue up the data written to a
socket and send it out over the wire when it is possible. (Internally it is
polling on the socket's file descriptor for being writable).

The consequence of this internal buffering is that memory may grow. This
property shows the number of characters currently buffered to be written.
(Number of characters is approximately equal to the number of bytes to be
written, but the buffer may contain strings, and the strings are lazily
encoded, so the exact number of bytes is not known.)

Users who experience large or growing `bufferSize` should attempt to
"throttle" the data flows in their program with `pause()` and `resume()`.


### socket.setEncoding([encoding])

Sets the encoding (either `'ascii'`, `'utf8'`, or `'base64'`) for data that is
received. Defaults to `null`.

<<<<<<< HEAD
=======
### socket.setSecure()

This function has been removed in v0.3. It used to upgrade the connection to
SSL/TLS. See the [TLS section](tls.html#tLS_) for the new API.


>>>>>>> 5ca5ec33
### socket.write(data, [encoding], [callback])

Sends data on the socket. The second parameter specifies the encoding in the
case of a string--it defaults to UTF8 encoding.

Returns `true` if the entire data was flushed successfully to the kernel
buffer. Returns `false` if all or part of the data was queued in user memory.
`'drain'` will be emitted when the buffer is again free.

The optional `callback` parameter will be executed when the data is finally
written out - this may not be immediately.

<<<<<<< HEAD
=======
### socket.write(data, [encoding], [callback])

Write data with the optional encoding. The callback will be made when the
data is flushed to the kernel.

>>>>>>> 5ca5ec33
### socket.end([data], [encoding])

Half-closes the socket. i.e., it sends a FIN packet. It is possible the
server will still send some data.

If `data` is specified, it is equivalent to calling
`socket.write(data, encoding)` followed by `socket.end()`.

### socket.destroy()

Ensures that no more I/O activity happens on this socket. Only necessary in
case of errors (parse error or so).

### socket.pause()

Pauses the reading of data. That is, `'data'` events will not be emitted.
Useful to throttle back an upload.

### socket.resume()

Resumes reading after a call to `pause()`.

### socket.setTimeout(timeout, [callback])

Sets the socket to timeout after `timeout` milliseconds of inactivity on
the socket. By default `net.Socket` do not have a timeout.

When an idle timeout is triggered the socket will receive a `'timeout'`
event but the connection will not be severed. The user must manually `end()`
or `destroy()` the socket.

If `timeout` is 0, then the existing idle timeout is disabled.

The optional `callback` parameter will be added as a one time listener for the
`'timeout'` event.

### socket.setNoDelay([noDelay])

Disables the Nagle algorithm. By default TCP connections use the Nagle
algorithm, they buffer data before sending it off. Setting `true` for
`noDelay` will immediately fire off data each time `socket.write()` is called.
`noDelay` defaults to `true`.

### socket.setKeepAlive([enable], [initialDelay])

Enable/disable keep-alive functionality, and optionally set the initial
delay before the first keepalive probe is sent on an idle socket.
`enable` defaults to `false`.

Set `initialDelay` (in milliseconds) to set the delay between the last
data packet received and the first keepalive probe. Setting 0 for
initialDelay will leave the value unchanged from the default
(or previous) setting. Defaults to `0`.

### socket.address()

Returns the bound address and port of the socket as reported by the operating
system. Returns an object with two properties, e.g.
`{"address":"192.168.57.1", "port":62053}`

### socket.remoteAddress

The string representation of the remote IP address. For example,
`'74.125.127.100'` or `'2001:4860:a005::68'`.

### socket.remotePort

The numeric representation of the remote port. For example,
`80` or `21`.

### socket.bytesRead

The amount of received bytes.

### socket.bytesWritten

The amount of bytes sent.


`net.Socket` instances are EventEmitters with the following events:

### Event: 'connect'
<<<<<<< HEAD

`function () { }`
=======
>>>>>>> 5ca5ec33

Emitted when a socket connection is successfully established.
See `connect()`.

### Event: 'data'

* {Buffer object}

Emitted when data is received.  The argument `data` will be a `Buffer` or
`String`.  Encoding of data is set by `socket.setEncoding()`.
(See the [Readable Stream](stream.html#readable_stream) section for more
information.)

Note that the __data will be lost__ if there is no listener when a `Socket`
emits a `'data'` event.

### Event: 'end'
<<<<<<< HEAD

`function () { }`
=======
>>>>>>> 5ca5ec33

Emitted when the other end of the socket sends a FIN packet.

By default (`allowHalfOpen == false`) the socket will destroy its file
descriptor  once it has written out its pending write queue.  However, by
setting `allowHalfOpen == true` the socket will not automatically `end()`
its side allowing the user to write arbitrary amounts of data, with the
caveat that the user is required to `end()` their side now.


### Event: 'timeout'
<<<<<<< HEAD

`function () { }`
=======
>>>>>>> 5ca5ec33

Emitted if the socket times out from inactivity. This is only to notify that
the socket has been idle. The user must manually close the connection.

See also: `socket.setTimeout()`


### Event: 'drain'
<<<<<<< HEAD

`function () { }`
=======
>>>>>>> 5ca5ec33

Emitted when the write buffer becomes empty. Can be used to throttle uploads.

See also: the return values of `socket.write()`

### Event: 'error'

* {Error object}

Emitted when an error occurs.  The `'close'` event will be called directly
following this event.

### Event: 'close'

* `had_error` {Boolean} true if the socket had a transmission error

Emitted once the socket is fully closed. The argument `had_error` is a boolean
which says if the socket was closed due to a transmission error.

<<<<<<< HEAD
## net.isIP
=======
>>>>>>> 5ca5ec33
## net.isIP(input)

Tests if input is an IP address. Returns 0 for invalid strings,
returns 4 for IP version 4 addresses, and returns 6 for IP version 6 addresses.


## net.isIPv4(input)

Returns true if input is a version 4 IP address, otherwise returns false.


## net.isIPv6(input)

Returns true if input is a version 6 IP address, otherwise returns false.
<|MERGE_RESOLUTION|>--- conflicted
+++ resolved
@@ -1,9 +1,6 @@
 # net
-<<<<<<< HEAD
-=======
 
     Stability: 3 - Stable
->>>>>>> 5ca5ec33
 
 The `net` module provides you with an asynchronous network wrapper. It contains
 methods for creating both servers and clients (called streams). You can include
@@ -54,13 +51,8 @@
 
     nc -U /tmp/echo.sock
 
-<<<<<<< HEAD
-## net.connect(options, [cnnectionListener])
-## net.createConnection(options, [cnnectionListener])
-=======
-## net.connect(arguments...)
-## net.createConnection(arguments...)
->>>>>>> 5ca5ec33
+## net.connect(options, [connectionListener])
+## net.createConnection(options, [connectionListener])
 
 Constructs a new socket object and opens the socket to the given location.
 When the socket is established, the ['connect'](#event_connect_) event will be
@@ -118,13 +110,10 @@
 ## net.connect(path, [connectListener])
 ## net.createConnection(path, [connectListener])
 
-<<<<<<< HEAD
 Creates unix socket connection to `path`.
 The `connectListener` parameter will be added as an listener for the
 ['connect'](#event_connect_) event.
 
-=======
->>>>>>> 5ca5ec33
 ## Class: net.Server
 
 This class is used to create a TCP or UNIX server.
@@ -167,11 +156,7 @@
 the last parameter `listeningListener` will be added as an listener for the
 ['listening'](#event_listening_) event.
 
-<<<<<<< HEAD
 ### server.close([cb])
-=======
-### server.close()
->>>>>>> 5ca5ec33
 
 Stops the server from accepting new connections. This function is
 asynchronous, the server is finally closed when the server emits a `'close'`
@@ -211,11 +196,6 @@
 `net.Server` is an `EventEmitter` with the following events:
 
 ### Event: 'listening'
-<<<<<<< HEAD
-
-`function () {}`
-=======
->>>>>>> 5ca5ec33
 
 Emitted when the server has been bound after calling `server.listen`.
 
@@ -227,11 +207,6 @@
 `net.Socket`.
 
 ### Event: 'close'
-<<<<<<< HEAD
-
-`function () {}`
-=======
->>>>>>> 5ca5ec33
 
 Emitted when the server closes.
 
@@ -309,15 +284,6 @@
 Sets the encoding (either `'ascii'`, `'utf8'`, or `'base64'`) for data that is
 received. Defaults to `null`.
 
-<<<<<<< HEAD
-=======
-### socket.setSecure()
-
-This function has been removed in v0.3. It used to upgrade the connection to
-SSL/TLS. See the [TLS section](tls.html#tLS_) for the new API.
-
-
->>>>>>> 5ca5ec33
 ### socket.write(data, [encoding], [callback])
 
 Sends data on the socket. The second parameter specifies the encoding in the
@@ -330,14 +296,6 @@
 The optional `callback` parameter will be executed when the data is finally
 written out - this may not be immediately.
 
-<<<<<<< HEAD
-=======
-### socket.write(data, [encoding], [callback])
-
-Write data with the optional encoding. The callback will be made when the
-data is flushed to the kernel.
-
->>>>>>> 5ca5ec33
 ### socket.end([data], [encoding])
 
 Half-closes the socket. i.e., it sends a FIN packet. It is possible the
@@ -420,11 +378,6 @@
 `net.Socket` instances are EventEmitters with the following events:
 
 ### Event: 'connect'
-<<<<<<< HEAD
-
-`function () { }`
-=======
->>>>>>> 5ca5ec33
 
 Emitted when a socket connection is successfully established.
 See `connect()`.
@@ -442,11 +395,6 @@
 emits a `'data'` event.
 
 ### Event: 'end'
-<<<<<<< HEAD
-
-`function () { }`
-=======
->>>>>>> 5ca5ec33
 
 Emitted when the other end of the socket sends a FIN packet.
 
@@ -458,11 +406,6 @@
 
 
 ### Event: 'timeout'
-<<<<<<< HEAD
-
-`function () { }`
-=======
->>>>>>> 5ca5ec33
 
 Emitted if the socket times out from inactivity. This is only to notify that
 the socket has been idle. The user must manually close the connection.
@@ -471,11 +414,6 @@
 
 
 ### Event: 'drain'
-<<<<<<< HEAD
-
-`function () { }`
-=======
->>>>>>> 5ca5ec33
 
 Emitted when the write buffer becomes empty. Can be used to throttle uploads.
 
@@ -495,10 +433,6 @@
 Emitted once the socket is fully closed. The argument `had_error` is a boolean
 which says if the socket was closed due to a transmission error.
 
-<<<<<<< HEAD
-## net.isIP
-=======
->>>>>>> 5ca5ec33
 ## net.isIP(input)
 
 Tests if input is an IP address. Returns 0 for invalid strings,
