--- conflicted
+++ resolved
@@ -813,7 +813,6 @@
   new Buffer(0xFFFFFFFFF);
 }, TypeError);
 
-<<<<<<< HEAD
 
 // attempt to overflow buffers, similar to previous bug in array buffers
 assert.throws(function() {
@@ -857,7 +856,8 @@
   var buf = new SlowBuffer(8);
   buf.writeFloatLE(0.0, -1);
 }, /offset is not uint/);
-=======
+
+
 // SlowBuffer sanity checks.
 assert.throws(function() {
   var len = 0xfffff;
@@ -900,5 +900,4 @@
   var buf = new Buffer(sbuf, 8, 8);
   buf.slice(-8);  // Should throw. Throws Error instead of RangeError
                   // for the sake of v0.8 compatibility.
-}, Error);
->>>>>>> 9c2c8454
+}, Error);