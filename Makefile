--- conflicted
+++ resolved
@@ -164,23 +164,6 @@
 docclean:
 	-rm -rf out/doc
 
-<<<<<<< HEAD
-=======
-clean:
-	$(WAF) clean
-	-find tools -name "*.pyc" | xargs rm -f
-	-rm -rf blog.html email.md
-
-distclean: docclean
-	-find tools -name "*.pyc" | xargs rm -f
-	-rm -rf dist-osx
-	-rm -rf out/ node node_g
-	-rm -rf blog.html email.md
-
-check:
-	@tools/waf-light check
-
->>>>>>> 5d69bbfb
 VERSION=v$(shell $(PYTHON) tools/getnodeversion.py)
 TARNAME=node-$(VERSION)
 TARBALL=$(TARNAME).tar.gz
