--- conflicted
+++ resolved
@@ -60,11 +60,7 @@
   if (util.isUndefined(value)) {
     return '' + value;
   }
-<<<<<<< HEAD
-  if (util.isNumber(value) && (isNaN(value) || !isFinite(value))) {
-=======
-  if (typeof value === 'number' && !isFinite(value)) {
->>>>>>> 38f6fcd8
+  if (util.isNumber(value) && !isFinite(value)) {
     return value.toString();
   }
   if (util.isFunction(value) || util.isRegExp(value)) {
